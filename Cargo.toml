[package]
name = "finality-grandpa"
version = "0.15.0"
description = "PBFT-based finality gadget for blockchains"
authors = ["Parity Technologies <admin@parity.io>"]
license = "Apache-2.0"
repository = "https://github.com/paritytech/finality-grandpa"
edition = "2018"

[dependencies]
async-trait = { version = "0.1", optional = true }
either = { version = "1.6", default-features = false }
futures = { version = "0.3", optional = true }
futures-timer = { version = "3.0", optional = true }
log = { version = "0.4", optional = true }
num = { package = "num-traits", version = "0.2", default-features = false }
parity-scale-codec = { version = "3", default-features = false, optional = true, features = [
    "derive",
] }
<<<<<<< HEAD
=======
parking_lot = { version = "0.12", optional = true }
rand = { version = "0.8", optional = true }
>>>>>>> d8023352
scale-info = { version = "2", default-features = false, optional = true, features = [
    "derive",
] }

[dev-dependencies]
futures = { version = "0.3", features = [
    "thread-pool",
] }
env_logger = "0.9"
futures-timer = "3.0"
parking_lot = "0.11"
quickcheck = "1.0"
rand = "0.8"

[features]
default = ["std"]
std = [
    "async-trait",
    "futures",
    "futures/executor",
    "futures/std",
    "futures-timer",
    "log",
    "num/std",
    "parity-scale-codec/std",
    "scale-info/std",
]
derive-codec = ["parity-scale-codec", "scale-info"]
test-helpers = ["fuzz-helpers", "std"]
fuzz-helpers = []<|MERGE_RESOLUTION|>--- conflicted
+++ resolved
@@ -17,11 +17,6 @@
 parity-scale-codec = { version = "3", default-features = false, optional = true, features = [
     "derive",
 ] }
-<<<<<<< HEAD
-=======
-parking_lot = { version = "0.12", optional = true }
-rand = { version = "0.8", optional = true }
->>>>>>> d8023352
 scale-info = { version = "2", default-features = false, optional = true, features = [
     "derive",
 ] }
@@ -32,7 +27,7 @@
 ] }
 env_logger = "0.9"
 futures-timer = "3.0"
-parking_lot = "0.11"
+parking_lot = "0.12"
 quickcheck = "1.0"
 rand = "0.8"
 
