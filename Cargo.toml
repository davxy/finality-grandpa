[package]
name = "finality-grandpa"
version = "0.14.2"
description = "PBFT-based finality gadget for blockchains"
authors = ["Parity Technologies <admin@parity.io>"]
license = "Apache-2.0"
repository = "https://github.com/paritytech/finality-grandpa"
edition = "2018"

[dependencies]
either = { version = "1.6", default-features = false }
futures = { version = "0.3", default-features = false }
futures-timer = { version = "3.0", optional = true }
log = { version = "0.4", optional = true }
num = { package = "num-traits", version = "0.2", default-features = false }
<<<<<<< HEAD
parity-scale-codec = { version = "2.0", default-features = false, features = ["derive"], optional = true }
scale-info = { version = "0.9.0", default-features = false, features = ["derive"], optional = true }
=======
parity-scale-codec = { version = "2.2.0-rc.2", default-features = false, features = ["derive"], optional = true }
>>>>>>> 998ea761
parking_lot = { version = "0.11", optional = true }
rand = { version = "0.8", optional = true }

[dev-dependencies]
quickcheck = "1.0"
rand = "0.8"

[features]
default = ["std"]
std = ["parity-scale-codec/std", "num/std", "parking_lot", "log", "futures-timer", "futures/executor"]
derive-codec = ["parity-scale-codec", "scale-info"]
test-helpers = ["fuzz-helpers", "rand", "std"]
fuzz-helpers = []<|MERGE_RESOLUTION|>--- conflicted
+++ resolved
@@ -13,12 +13,8 @@
 futures-timer = { version = "3.0", optional = true }
 log = { version = "0.4", optional = true }
 num = { package = "num-traits", version = "0.2", default-features = false }
-<<<<<<< HEAD
 parity-scale-codec = { version = "2.0", default-features = false, features = ["derive"], optional = true }
 scale-info = { version = "0.9.0", default-features = false, features = ["derive"], optional = true }
-=======
-parity-scale-codec = { version = "2.2.0-rc.2", default-features = false, features = ["derive"], optional = true }
->>>>>>> 998ea761
 parking_lot = { version = "0.11", optional = true }
 rand = { version = "0.8", optional = true }
 
